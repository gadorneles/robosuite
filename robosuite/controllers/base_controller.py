--- conflicted
+++ resolved
@@ -1,18 +1,10 @@
 import abc
 from collections.abc import Iterable
 
-<<<<<<< HEAD
-=======
 import mujoco
->>>>>>> 60a23025
 import numpy as np
 
 import robosuite.macros as macros
-
-if macros.USE_DM_BINDING:
-    import mujoco
-else:
-    import mujoco_py
 
 
 class Controller(object, metaclass=abc.ABCMeta):
@@ -160,17 +152,8 @@
             self.J_ori = np.array(self.sim.data.get_site_jacr(self.eef_name).reshape((3, -1))[:, self.qvel_index])
             self.J_full = np.array(np.vstack([self.J_pos, self.J_ori]))
 
-<<<<<<< HEAD
-            if macros.USE_DM_BINDING:
-                mass_matrix = np.ndarray(shape=(self.sim.model.nv, self.sim.model.nv), dtype=np.float64, order="C")
-                mujoco.mj_fullM(self.sim.model._model, mass_matrix, self.sim.data.qM)
-            else:
-                mass_matrix = np.ndarray(shape=(len(self.sim.data.qvel) ** 2,), dtype=np.float64, order="C")
-                mujoco_py.cymj._mj_fullM(self.sim.model, mass_matrix, self.sim.data.qM)
-=======
             mass_matrix = np.ndarray(shape=(self.sim.model.nv, self.sim.model.nv), dtype=np.float64, order="C")
             mujoco.mj_fullM(self.sim.model._model, mass_matrix, self.sim.data.qM)
->>>>>>> 60a23025
             mass_matrix = np.reshape(mass_matrix, (len(self.sim.data.qvel), len(self.sim.data.qvel)))
             self.mass_matrix = mass_matrix[self.qvel_index, :][:, self.qvel_index]
 
