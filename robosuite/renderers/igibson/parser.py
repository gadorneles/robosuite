import xml.etree.ElementTree as ET

import numpy as np
from igibson.render.mesh_renderer.mesh_renderer_cpu import Material

from robosuite.renderers.base_parser import BaseParser
from robosuite.renderers.igibson.igibson_utils import MujocoCamera, MujocoRobot, get_texture_id, load_object
from robosuite.utils.mjcf_utils import string_to_array


class Parser(BaseParser):
    def __init__(self, renderer, env, segmentation_type):
        """
        Parse the mujoco xml and initialize iG renderer objects.

        Args:
            renderer: iGibson renderer
            env : Mujoco env
        """

        super().__init__(renderer, env)
        self.segmentation_type = segmentation_type
        self.create_class_mapping()

    def parse_textures(self):
        """
        Parse and load all textures and store them
        """

        self.texture_attributes = {}
        self.texture_id_mapping = {}

        for texture in self.xml_root.iter("texture"):
            texture_type = texture.get("type")
            texture_name = texture.get("name")
            texture_file = texture.get("file")
            texture_rgb = texture.get("rgb1")

            if texture_file is not None:
                self.texture_attributes[texture_name] = texture.attrib
                self.texture_id_mapping[texture_name] = (self.renderer.load_texture_file(texture_file, 1), texture_type)
            else:
                color = np.array(string_to_array(texture_rgb))
                self.texture_id_mapping[texture_name] = (color, texture_type)

    def parse_materials(self):
        """
        Parse all materials and use texture mapping to initialize materials
        """

        self.material_attributes = {}
        self.material_mapping = {}
        self.normal_id = get_texture_id(np.array([127, 127, 255]).reshape(1, 1, 3).astype(np.uint8), "normal", self)
        for material in self.xml_root.iter("material"):
            material_name = material.get("name")
            texture_name = material.get("texture")
            rgba = string_to_array(material.get("rgba", "0.5 0.5 0.5"))
            self.material_attributes[material_name] = material.attrib

            if texture_name is not None:
                texture_id, _ = self.texture_id_mapping[texture_name]
                specular = material.get("specular")
                shininess = material.get("shininess")
                roughness_id = -1 if specular is None else get_texture_id(1 - float(specular), "roughness", self)
                metallic_id = -1 if shininess is None else get_texture_id(float(shininess), "metallic", self)

                if isinstance(texture_id, int):
                    repeat = string_to_array(material.get("texrepeat", "1 1"))
                    self.material_mapping[material_name] = Material(
                        "texture",
                        texture_id=texture_id,
                        transform_param=[repeat[0], repeat[1], 0],
                        metallic_texture_id=metallic_id,
                        roughness_texture_id=roughness_id,
                        normal_texture_id=self.normal_id,
                    )
                else:
                    # texture id in this case will be a numpy array of rgb values
                    # If color are present both in material and texture, prioritize material color.
                    if material.get("rgba") is None:
                        self.material_mapping[material_name] = Material("color", kd=texture_id)
                    else:
                        self.material_mapping[material_name] = Material("color", kd=rgba[:3])

            else:
                # color can either come from texture, or could be defined in the material itself.
                self.material_mapping[material_name] = Material("color", kd=rgba[:3])

    def create_class_mapping(self):
        """
        Create class name to index mapping for both semantic and instance
        segmentation.
        """
        self.class2index = {}
        for i, c in enumerate(self.env.model._classes_to_ids.keys()):
            self.class2index[c] = i
        self.class2index[None] = i + 1
        self.max_classes = len(self.class2index)

        self.instance2index = {}
        for i, instance_class in enumerate(self.env.model._instances_to_ids.keys()):
            self.instance2index[instance_class] = i
        self.instance2index[None] = i + 1
        self.max_instances = len(self.instance2index)

    def get_class_id(self, geom_index, element_id):
        """
        Given index of the geom object get the class id based on
        self.segmentation type.
        """
        if self.segmentation_type == "class":
            class_id = self.class2index[self.env.model._geom_ids_to_classes.get(geom_index)]
        elif self.segmentation_type == "instance":
            class_id = self.instance2index[self.env.model._geom_ids_to_instances.get(geom_index)]
        else:
            class_id = element_id

        return class_id

    def parse_cameras(self):
        """
        Parse cameras and initialize the cameras.
        """

        robot = MujocoRobot()
        for cam in self.xml_root.iter("camera"):
            camera_name = cam.get("name")
            # get parent body name to find out where the camera is attached.
            parent_body_name = self.parent_map[cam].get("name", "worldbody")
            pos = string_to_array(cam.get("pos", "0 0 0"))
            quat = string_to_array(cam.get("quat", "1 0 0 0"))
            fov = float(cam.get("fovy", "45"))
            quat = np.array([quat[1], quat[2], quat[3], quat[0]])
            camera = MujocoCamera(
                parent_body_name, pos, quat, active=False, mujoco_env=self.env, camera_name=camera_name, fov=fov
            )
            robot.cameras.append(camera)

<<<<<<< HEAD
        # self.renderer.add_robot([], [], [], [], None, 0, dynamic=False, robot=robot)
=======
>>>>>>> 60a23025
        self.renderer.add_instance_group([], ig_object=robot)

    def parse_meshes(self):
        """
        Create mapping of meshes.
        """
        self.meshes = {}
        for mesh in self.xml_root.iter("mesh"):
            self.meshes[mesh.get("name")] = mesh.attrib

    def parse_geometries(self):
        """
        Iterate through each goemetry and load it in the iGibson renderer.
        """
        self.parse_meshes()
        element_id = 0
        for geom_index, geom in enumerate(self.xml_root.iter("geom")):
            geom_name = geom.get("name", "NONAME")
            geom_type = geom.get("type", "sphere")

            if (geom.get("group") != "1" and geom_type != "plane") or ("collision" in geom_name):
                continue

            parent_body = self.parent_map.get(geom)
            # [1, 0, 0, 0] is wxyz, we convert it back to xyzw.
            geom_orn = string_to_array(geom.get("quat", "1 0 0 0"))
            geom_orn = [geom_orn[1], geom_orn[2], geom_orn[3], geom_orn[0]]
            geom_pos = string_to_array(geom.get("pos", "0 0 0"))
            if geom_type == "mesh":
                geom_scale = string_to_array(self.meshes[geom.get("mesh")].get("scale", "1 1 1"))
            else:
                geom_scale = [1, 1, 1]
            geom_size = string_to_array(geom.get("size", "1 1 1"))
            geom_rgba = string_to_array(geom.get("rgba", "1 1 1 1"))
            geom_material = self.material_mapping.get(geom.get("material"))
            if geom_material is None:
                color = geom_rgba[:3].reshape(1, 1, 3)
                # TODO: check converting the below texture to color material
                dummy_texture_id = get_texture_id(color, "texture", self)
                geom_material = Material(
                    "texture",
                    texture_id=dummy_texture_id,
                    metallic_texture_id=get_texture_id(1, "metallic", self),
                    roughness_texture_id=get_texture_id(1, "roughness", self),
                    normal_texture_id=self.normal_id,
                )
                # Flag to check if default material is used
                geom_material._is_set_by_parser = True
            else:
                geom_material._is_set_by_parser = False

            # saving original params because transform param will be overwritten
            if not hasattr(geom_material, "_orig_transform_param"):
                geom_material._orig_transform_param = geom_material.transform_param

            # setting material_ids so that randomized material works
            geom_material.material_ids = 0

            class_id = self.get_class_id(geom_index, element_id)

            load_object(
                renderer=self.renderer,
                geom=geom,
                geom_name=geom_name,
                geom_type=geom_type,
                geom_orn=geom_orn,
                geom_pos=geom_pos,
                geom_rgba=geom_rgba,
                geom_size=geom_size,
                geom_scale=geom_scale,
                geom_material=geom_material,
                parent_body=parent_body,
                class_id=class_id,
                visual_objects=self.visual_objects,
                meshes=self.meshes,
            )

            element_id += 1

        self.max_elements = element_id<|MERGE_RESOLUTION|>--- conflicted
+++ resolved
@@ -136,10 +136,6 @@
             )
             robot.cameras.append(camera)
 
-<<<<<<< HEAD
-        # self.renderer.add_robot([], [], [], [], None, 0, dynamic=False, robot=robot)
-=======
->>>>>>> 60a23025
         self.renderer.add_instance_group([], ig_object=robot)
 
     def parse_meshes(self):
